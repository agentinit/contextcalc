--- conflicted
+++ resolved
@@ -232,12 +232,8 @@
 
     const statLines: string[] = [];
 
-<<<<<<< HEAD
     // Main summary - use filesWithSymbols which counts files that have symbols,
     // not filesProcessed which only counts freshly parsed files (excludes cache hits)
-=======
-    // Main summary - use actual count of files with symbols
->>>>>>> 027ba2e9
     const summary = `Found ${totalSymbolsCount} symbols across ${filesWithSymbols} ${filesWithSymbols === 1 ? 'file' : 'files'}`;
     statLines.push(useColors ? chalk.dim(summary) : summary);
 
